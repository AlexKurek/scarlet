from __future__ import print_function, division

import numpy as np
import scipy.sparse

<<<<<<< HEAD
def getTxOp(shape, int_dx):
    """Construct Tx and its components
    """
    height, width = shape
    tx = scipy.sparse.diags([1],[int_dx], shape=(width, width), dtype=np.float64)
    tx_plus = scipy.sparse.diags([-1,1],[int_dx, int_dx+1],
                                 shape=(width, width), dtype=np.float64)
    tx_minus = scipy.sparse.diags([1,-1],[int_dx, int_dx-1],
                                  shape=(width, width), dtype=np.float64)
    tx = scipy.sparse.block_diag([tx]*height)
    tx_plus = scipy.sparse.block_diag([tx_plus]*height)
    tx_minus = scipy.sparse.block_diag([tx_minus]*height)
    return tx, tx_plus, tx_minus

def getTyOp(shape, int_dy):
    """Construct Ty and its components
    """
    height, width = shape
    size = height*width
    ty = scipy.sparse.diags([1], [int_dy*width], shape=(size, size), dtype=np.float64)
    ty_plus = scipy.sparse.diags([-1, 1], [int_dy*width, (int_dy+1)*width],
                                 shape=(size, size), dtype=np.float64)
    ty_minus = scipy.sparse.diags([1, -1], [int_dy*width, (int_dy-1)*width],
                                  shape=(size, size), dtype=np.float64)
    return ty, ty_plus, ty_minus

def getTranslationOps(shape, dx, dy):
    print ("translation: %.2f/%.2f" % (dx,dy))
    """Get the operators to translate source
    """
    from math import floor
    int_dx, int_dy = int(floor(dx)), int(floor(dy))

    tx, tx_plus, tx_minus = getTxOp(shape, int_dx)
    ty, ty_plus, ty_minus = getTyOp(shape, int_dy)
=======
class GammaOp():
    def __init__(self, shape, P=None):
>>>>>>> 285b01c8

        height, width = shape
        tx = scipy.sparse.diags([1.], shape=(width, width))
        tx_minus = scipy.sparse.diags([-1.,1.], offsets=[0,1], shape=(width, width))
        tx_plus = scipy.sparse.diags([1.,-1.],offsets=[0,-1], shape=(width, width))
        self.tx = scipy.sparse.block_diag([tx]*height)
        self.tx_plus = scipy.sparse.block_diag([tx_plus]*height)
        self.tx_minus = scipy.sparse.block_diag([tx_minus]*height)

        size = height*width
        self.ty = scipy.sparse.diags([1], shape=(size, size), dtype=np.float64)
        self.ty_minus = scipy.sparse.diags([-1., 1.], offsets=[0, width], shape=(size, size))
        self.ty_plus = scipy.sparse.diags([1., -1.], offsets=[0, -width], shape=(size, size))

        self.P = P

    def __call__(self, dy, dx):
        """Get the operators to translate source
        """
        # Create Tx
        if dx<0:
            dtx = self.tx_minus
        else:
            dtx = self.tx_plus
        # linear interpolation between centers and offset by one pixel
        Tx = self.tx - dx*dtx
        # Create Ty
        if dy<0:
            dty = self.ty_minus
        else:
            dty = self.ty_plus
        Ty = self.ty - dy*dty
        # return Tx, Ty

        if self.P is None:
            return Ty.dot(Tx)
        if hasattr(P, 'shape'): # single matrix: one for all bands
            return Ty.dot(self.P.dot(Tx))
        return [Ty.dot(self.Pb.dot(Tx)) for Pb in P]

def getZeroOp(shape):
    size = shape[0]*shape[1]
    # matrix with ones on diagonal shifted by k, here out of matrix: all zeros
    return scipy.sparse.eye(size,k=size)

def getIdentityOp(shape):
    size = shape[0]*shape[1]
    return scipy.sparse.identity(size)

def getSymmetryOp(shape):
    """Create a linear operator to symmetrize an image

    Given the ``shape`` of an image, create a linear operator that
    acts on the flattened image to return its symmetric version.
    """
    size = shape[0]*shape[1]
    idx = np.arange(shape[0]*shape[1])
    sidx = idx[::-1]
    symmetryOp = scipy.sparse.identity(size)
    symmetryOp -= scipy.sparse.coo_matrix((np.ones(size),(idx, sidx)), shape=(size,size))
    return symmetryOp

def getOffsets(width, coords=None):
    """Get the offset and slices for a sparse band diagonal array

    For an operator that interacts with its neighbors we want a band diagonal matrix,
    where each row describes the 8 pixels that are neighbors for the reference pixel
    (the diagonal). Regardless of the operator, these 8 bands are always the same,
    so we make a utility function that returns the offsets (passed to scipy.sparse.diags).

    See `diagonalizeArray` for more on the slices and format of the array used to create
    NxN operators that act on a data vector.
    """
    # Use the neighboring pixels by default
    if coords is None:
        coords = [(-1,-1), (-1,0), (-1, 1), (0,-1), (0,1), (1, -1), (1,0), (1,1)]
    offsets = [width*y+x for y,x in coords]
    slices = [slice(None, s) if s<0 else slice(s, None) for s in offsets]
    slicesInv = [slice(-s, None) if s<0 else slice(None, -s) for s in offsets]
    return offsets, slices, slicesInv

def diagonalizeArray(arr, shape=None, dtype=np.float64):
    """Convert an array to a matrix that compares each pixel to its neighbors

    Given an array with length N, create an 8xN array, where each row will be a
    diagonal in a diagonalized array. Each column in this matrix is a row in the larger
    NxN matrix used for an operator, except that this 2D array only contains the values
    used to create the bands in the band diagonal matrix.

    Because the off-diagonal bands have less than N elements, ``getOffsets`` is used to
    create a mask that will set the elements of the array that are outside of the matrix to zero.

    ``arr`` is the vector to diagonalize, for example the distance from each pixel to the peak,
    or the angle of the vector to the peak.

    ``shape`` is the shape of the original image.
    """
    if shape is None:
        height, width = arr.shape
        data = arr.flatten()
    elif len(arr.shape)==1:
        height, width = shape
        data = np.copy(arr)
    else:
        raise ValueError("Expected either a 2D array or a 1D array and a shape")
    size = width * height

    # We hard code 8 rows, since each row corresponds to a neighbor
    # of each pixel.
    diagonals = np.zeros((8, size), dtype=dtype)
    mask = np.ones((8, size), dtype=bool)
    offsets, slices, slicesInv = getOffsets(width)
    for n, s in enumerate(slices):
        diagonals[n][slicesInv[n]] = data[s]
        mask[n][slicesInv[n]] = 0

    # Create a mask to hide false neighbors for pixels on the edge
    # (for example, a pixel on the left edge should not be connected to the
    # pixel to its immediate left in the flattened vector, since that pixel
    # is actual the far right pixel on the row above it).
    mask[0][np.arange(1,height)*width] = 1
    mask[2][np.arange(height)*width-1] = 1
    mask[3][np.arange(1,height)*width] = 1
    mask[4][np.arange(1,height)*width-1] = 1
    mask[5][np.arange(height)*width] = 1
    mask[7][np.arange(1,height-1)*width-1] = 1

    return diagonals, mask

def diagonalsToSparse(diagonals, shape, dtype=np.float64):
    """Convert a diagonalized array into a sparse diagonal matrix

    ``diagonalizeArray`` creates an 8xN array representing the bands that describe the
    interactions of a pixel with its neighbors. This function takes that 8xN array and converts
    it into a sparse diagonal matrix.

    See `diagonalizeArray` for the details of the 8xN array.
    """
    height, width = shape
    offsets, slices, slicesInv = getOffsets(width)
    diags = [diag[slicesInv[n]] for n, diag in enumerate(diagonals)]
    diagonalArr = scipy.sparse.diags(diags, offsets, dtype=dtype)
    return diagonalArr

def getRadialMonotonicOp(shape, useNearest=True, minGradient=1):
    """Create an operator to constrain radial monotonicity

    This version of the radial monotonicity operator selects all of the pixels closer to the peak
    for each pixel and weights their flux based on their alignment with a vector from the pixel
    to the peak. In order to quickly create this using sparse matrices, its construction is a bit opaque.
    """
    # Center on the center pixel
    px = int(shape[1]/2)
    py = int(shape[0]/2)
    # Calculate the distance between each pixel and the peak
    size = shape[0]*shape[1]
    x = np.arange(shape[1])
    y = np.arange(shape[0])
    X,Y = np.meshgrid(x,y)
    X = X - px
    Y = Y - py
    distance = np.sqrt(X**2+Y**2)

    # Find each pixels neighbors further from the peak and mark them as invalid
    # (to be removed later)
    distArr, mask = diagonalizeArray(distance, dtype=np.float64)
    relativeDist = (distance.flatten()[:,None]-distArr.T).T
    invalidPix = relativeDist<=0

    # Calculate the angle between each pixel and the x axis, relative to the peak position
    # (also avoid dividing by zero and set the tan(infinity) pixel values to pi/2 manually)
    inf = X==0
    tX = X.copy()
    tX[inf] = 1
    angles = np.arctan2(-Y,-tX)
    angles[inf&(Y!=0)] = 0.5*np.pi*np.sign(angles[inf&(Y!=0)])

    # Calcualte the angle between each pixel and it's neighbors
    xArr, m = diagonalizeArray(X)
    yArr, m = diagonalizeArray(Y)
    dx = (xArr.T-X.flatten()[:, None]).T
    dy = (yArr.T-Y.flatten()[:, None]).T
    # Avoid dividing by zero and set the tan(infinity) pixel values to pi/2 manually
    inf = dx==0
    dx[inf] = 1
    relativeAngles = np.arctan2(dy,dx)
    relativeAngles[inf&(dy!=0)] = 0.5*np.pi*np.sign(relativeAngles[inf&(dy!=0)])

    # Find the difference between each pixels angle with the peak
    # and the relative angles to its neighbors, and take the
    # cos to find its neighbors weight
    dAngles = (angles.flatten()[:, None]-relativeAngles.T).T
    cosWeight = np.cos(dAngles)
    # Mask edge pixels, array elements outside the operator (for offdiagonal bands with < N elements),
    # and neighbors further from the peak than the reference pixel
    cosWeight[invalidPix] = 0
    cosWeight[mask] = 0

    if useNearest:
        # Only use a single pixel most in line with peak
        cosNorm = np.zeros_like(cosWeight)
        columnIndices =  np.arange(cosWeight.shape[1])
        maxIndices = np.argmax(cosWeight, axis=0)
        indices = maxIndices*cosNorm.shape[1]+columnIndices
        indices = np.unravel_index(indices, cosNorm.shape)
        cosNorm[indices] = minGradient
        # Remove the reference for the peak pixel
        cosNorm[:,px+py*shape[1]] = 0
    else:
        # Normalize the cos weights for each pixel
        normalize = np.sum(cosWeight, axis=0)
        normalize[normalize==0] = 1
        cosNorm = (cosWeight.T/normalize[:,None]).T
        cosNorm[mask] = 0
    cosArr = diagonalsToSparse(cosNorm, shape)

    # The identity with the peak pixel removed represents the reference pixels
    diagonal = np.ones(size)
    diagonal[px+py*shape[1]] = -1
    monotonic = cosArr-scipy.sparse.diags(diagonal, offsets=0)

    return monotonic.tocoo()

def getPSFOp(psf, imgShape):
    """Create an operator to convolve intensities with the PSF

    Given a psf image ``psf`` and the shape of the blended image ``imgShape``,
    make a banded matrix out of all non-zero pixels in ``psfImg`` that acts as
    the PSF operator.
    """
    height, width = imgShape
    size = width * height

    # Calculate the coordinates of the pixels in the psf image above the threshold
    indices = np.where(psf != 0)
    indices = np.dstack(indices)[0]
    # assume all PSF images have odd dimensions and are centered!
    cy, cx = psf.shape[0]//2, psf.shape[1]//2
    coords = indices-np.array([cy,cx])

    # Create the PSF Operator
    offsets, slices, slicesInv = getOffsets(width, coords)
    psfDiags = [psf[y,x] for y,x in indices]
    psfOp = scipy.sparse.diags(psfDiags, offsets, shape=(size, size), dtype=np.float64)
    psfOp = psfOp.tolil()

    # Remove entries for pixels on the left or right edges
    cxRange = np.unique([cx for cy,cx in coords])
    for h in range(height):
        for y,x in coords:
            # Left edge
            if x<0 and width*(h+y)+x>=0 and h+y<=height:
                psfOp[width*h, width*(h+y)+x] = 0

                # Pixels closer to the left edge
                # than the radius of the psf
                for x_ in cxRange[cxRange<0]:
                    if (x<x_ and
                        width*h-x_>=0 and
                        width*(h+y)+x-x_>=0 and
                        h+y<=height
                    ):
                        psfOp[width*h-x_, width*(h+y)+x-x_] = 0

            # Right edge
            if x>0 and width*(h+1)-1>=0 and width*(h+y+1)+x-1>=0 and h+y<=height and width*(h+1+y)+x-1<size:
                psfOp[width*(h+1)-1, width*(h+y+1)+x-1] = 0

                for x_ in cxRange[cxRange>0]:
                    # Near right edge
                    if (x>x_ and
                        width*(h+1)-x_-1>=0 and
                        width*(h+y+1)+x-x_-1>=0 and
                        h+y<=height and
                        width*(h+1+y)+x-x_-1<size
                    ):
                        psfOp[width*(h+1)-x_-1, width*(h+y+1)+x-x_-1] = 0

    # Return the transpose, which correctly convolves the data with the PSF
    return psfOp.T.tocoo()

# ring-shaped masks around the peak
def getRingMask(im_shape, peak, outer, inner=0, flatten=False):
    height,width = im_shape
    x,y = np.meshgrid(np.arange(width), np.arange(height))
    r = np.sqrt((x-peak[1])**2 + (y-peak[0])**2)
    mask = (r < inner) | (r >= outer)
    if flatten:
        return mask.flatten()
    return mask

# odd-integer downsampling
def downsample(S, oversampling, mask=None):
    assert isinstance(oversampling, (int, long))
    if oversampling <= 1:
        return S
    else:
        height,width = S.shape
        height /= oversampling
        width /= oversampling
        Sd = np.zeros((height, width), dtype=S.dtype)
        if mask is None:
            S_ = S
        else:
            S_ = S*(~mask)
        # TODO: can we avoid the double loop?
        for h in range(height):
            for w in range(width):
                Sd[h,w] = S_[h*oversampling:(h+1)*oversampling, w*oversampling:(w+1)*oversampling].sum() / oversampling**2
        return Sd

# construct spin-wave decomposition operator for given list of spin numbers m
# radial behavior can be specified as appropriate
def getSpinOp(ms, shape, thickness=4, peak=None, oversampling=21, radial_fct=lambda r:1./np.maximum(1,r)):
    """ Spin decomposition operator.

    The operator maps onto a basis function of R(r) exp(i m phi), where phi is
    the polar angle wrt to the peak (or, if None, the center of the image).

    The decomposition is performed in a set of concentric rings of fixed thickness.

    ms is a list of integers that indicate the requested spin numbers.
    thickness is the radial separation between the inner and outer ring radius.
    peak is (an optional) offset of the object from the image center.
    oversampling determine the higher-resolution grid for the in-pixel
    integration; it must be odd.
    radial_fct is the radial part of the spin basis function.

    """
    assert oversampling % 2 == 1
    assert hasattr(ms, '__iter__')

    height,width = shape
    assert height % 2 == 0 and width % 2 == 0

    if peak is None:
        peak = [height/2, width/2]
    x,y = np.meshgrid(np.arange(width*oversampling), np.arange(height*oversampling))
    x = x * 1./oversampling - peak[1]
    y = y * 1./oversampling - peak[0]
    # proper treatment of over & downsampling: center pixel location
    if oversampling > 1:
        x -= 0.5 - 0.5/oversampling
        y -= 0.5 - 0.5/oversampling
    # convert to polar
    r = np.sqrt(x**2 + y**2)
    phi = np.arctan2(y,x)

    # define series of radial ring-shaped masks (oversampled as well)
    r_limit = (np.min([peak[0], height-peak[0], peak[1], width-peak[1]]) - 1)*oversampling
    base = thickness*oversampling
    lims = [(base*(i+1), base*i) for i in range(r_limit/base)]
    mask_peak = ((peak[0]+0.5)*oversampling - 0.5, (peak[1]+0.5)*oversampling - 0.5)
    masks = [getRingMask(r.shape, mask_peak, outer, inner) for outer, inner in lims]

    Ss = []
    for i in range(len(ms)):
        m = ms[i]
        spin = radial_fct(r) * np.exp(1j*m*phi)
        for j in range(len(masks)):
            mask = masks[j]
            S = downsample(spin, oversampling, mask=mask).flatten()
            Ss.append(S)

    # TODO: make Ss sparse and split real and imaginary part
    return np.array(Ss)<|MERGE_RESOLUTION|>--- conflicted
+++ resolved
@@ -3,46 +3,8 @@
 import numpy as np
 import scipy.sparse
 
-<<<<<<< HEAD
-def getTxOp(shape, int_dx):
-    """Construct Tx and its components
-    """
-    height, width = shape
-    tx = scipy.sparse.diags([1],[int_dx], shape=(width, width), dtype=np.float64)
-    tx_plus = scipy.sparse.diags([-1,1],[int_dx, int_dx+1],
-                                 shape=(width, width), dtype=np.float64)
-    tx_minus = scipy.sparse.diags([1,-1],[int_dx, int_dx-1],
-                                  shape=(width, width), dtype=np.float64)
-    tx = scipy.sparse.block_diag([tx]*height)
-    tx_plus = scipy.sparse.block_diag([tx_plus]*height)
-    tx_minus = scipy.sparse.block_diag([tx_minus]*height)
-    return tx, tx_plus, tx_minus
-
-def getTyOp(shape, int_dy):
-    """Construct Ty and its components
-    """
-    height, width = shape
-    size = height*width
-    ty = scipy.sparse.diags([1], [int_dy*width], shape=(size, size), dtype=np.float64)
-    ty_plus = scipy.sparse.diags([-1, 1], [int_dy*width, (int_dy+1)*width],
-                                 shape=(size, size), dtype=np.float64)
-    ty_minus = scipy.sparse.diags([1, -1], [int_dy*width, (int_dy-1)*width],
-                                  shape=(size, size), dtype=np.float64)
-    return ty, ty_plus, ty_minus
-
-def getTranslationOps(shape, dx, dy):
-    print ("translation: %.2f/%.2f" % (dx,dy))
-    """Get the operators to translate source
-    """
-    from math import floor
-    int_dx, int_dy = int(floor(dx)), int(floor(dy))
-
-    tx, tx_plus, tx_minus = getTxOp(shape, int_dx)
-    ty, ty_plus, ty_minus = getTyOp(shape, int_dy)
-=======
 class GammaOp():
     def __init__(self, shape, P=None):
->>>>>>> 285b01c8
 
         height, width = shape
         tx = scipy.sparse.diags([1.], shape=(width, width))
