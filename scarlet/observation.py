--- conflicted
+++ resolved
@@ -5,6 +5,7 @@
 from . import fft
 from . import resampling
 from .bbox import Box
+
 
 class Observation:
     """Data and metadata for a single set of observations
@@ -183,15 +184,10 @@
         # NOTE: this assumes that all pixels are used in likelihood!
         log_sigma = np.zeros(self.weights.shape, dtype=self.weights.dtype)
         cuts = self.weights > 0
-        log_sigma[cuts] = np.log(1/self.weights[cuts])
+        log_sigma[cuts] = np.log(1 / self.weights[cuts])
         log_norm = (
-<<<<<<< HEAD
                 np.prod(images_.shape) / 2 * np.log(2 * np.pi)
-                + np.sum(np.log(1 / self.weights)) / 2
-=======
-            np.prod(images_.shape) / 2 * np.log(2 * np.pi)
-            + np.sum(log_sigma) / 2
->>>>>>> 3863ccdd
+                + np.sum(log_sigma) / 2
         )
 
         return log_norm + np.sum(weights_ * (model_ - images_) ** 2) / 2
@@ -267,15 +263,13 @@
 
         return psf_hr, psf_match_lr
 
-    def build_diffkernel(self, model_frame, angle):
+    def build_diffkernel(self, model_frame):
         """Builds the differential convolution kernel between the observation and the frame psfs
 
         Parameters
         ----------
         model_frame: Frame object
-            the frame of the model (hehehe)
-        angle: tuple
-            tuple of the cos and sin of the rotation angle between frames.
+            the frame of the model
         Returns
         -------
         diff_psf: array
@@ -377,7 +371,6 @@
         if not self.isrot:
             self.angle = None
 
-
         # Get pixel coordinates in each frame.
         coord_lr, coord_hr, coordhr_over = resampling.match_patches(
             model_frame.shape,
@@ -412,7 +405,7 @@
             np.array(range(model_frame.Nx)),
         )
 
-        diff_psf = self.build_diffkernel(model_frame, self.angle)
+        diff_psf = self.build_diffkernel(model_frame)
 
         # 1D convolutions convolutions of the model are done along the smaller axis, therefore,
         # psf is convolved along the frame's longer axis.
@@ -552,7 +545,7 @@
             `model` mapped into the observation frame
         """
         image_model = np.zeros(self.frame.shape)
-        image_model[:,self.slices[-2], self.slices[-1]] = self._render(model)
+        image_model[:, self.slices[-2], self.slices[-1]] = self._render(model)
         return image_model
 
     def get_loss(self, model):
@@ -568,21 +561,16 @@
         """
 
         model_ = self._render(model)
-        images_ = self.images[:,self.slices[-2], self.slices[-1]]
-        weights_ = self.weights[:,self.slices[-2], self.slices[-1]]
+        images_ = self.images[:, self.slices[-2], self.slices[-1]]
+        weights_ = self.weights[:, self.slices[-2], self.slices[-1]]
 
         # properly normalized likelihood
         log_sigma = np.zeros(weights_.shape, dtype=weights_.dtype)
         cuts = weights_ > 0
-        log_sigma[cuts] = np.log(1/weights_[cuts])
+        log_sigma[cuts] = np.log(1 / weights_[cuts])
         log_norm = (
-<<<<<<< HEAD
                 np.prod(images_.shape) / 2 * np.log(2 * np.pi)
-                + np.sum(np.log(1 / weights_)) / 2
-=======
-            np.prod(images_.shape) / 2 * np.log(2 * np.pi)
-            + np.sum(log_sigma) / 2
->>>>>>> 3863ccdd
+                + np.sum(log_sigma) / 2
         )
 
         return log_norm + 0.5 * np.sum(weights_ * (model_ - images_) ** 2)